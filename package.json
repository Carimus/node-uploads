{
    "name": "@carimus/node-uploads",
    "version": "0.0.0-development",
    "description": "A library for accepting uploads, storing them in abstract disks, and referencing them in your database.",
    "main": "dist/index.js",
    "types": "dist/index.d.ts",
    "scripts": {
        "build": "rm -rf ./dist && tsc",
        "watch": "yarn run build && npm-watch build",
        "prepublishOnly": "yarn run build",
        "test": "jest",
        "test:watch": "jest --watch",
        "lint": "eslint '{*,{src,docs}/**/*,__{tests,mocks}__/**/*}.{ts,tsx,js,jsx}' || true",
        "pretty": "prettier --write '{*,{src,docs}/**/*,__{tests,mocks}__/**/*}.{json,md,yml,ts,tsx,js,jsx}'",
        "fixcode": "yarn run pretty",
        "semantic-release": "semantic-release",
        "release": "yarn run semantic-release",
        "release-ci": "echo 'unsafe-perm = true' > ./.npmrc && yarn run semantic-release && rm -rf ./.npmrc",
        "commit": "git-cz"
    },
<<<<<<< HEAD
    "repository": "https://github.com/Carimus/node-uploads",
=======
    "watch": {
        "build": {
            "patterns": [
                "src"
            ],
            "extensions": [
                "ts",
                "tsx",
                "js",
                "jsx"
            ]
        }
    },
    "repository": "https://bitbucket.org/Carimus/carimus-node-ts-package-template",
>>>>>>> 641e07a1
    "author": "Carimus",
    "license": "MIT",
    "private": false,
    "devDependencies": {
        "@commitlint/cli": "^7.5.2",
        "@commitlint/config-conventional": "^7.5.0",
        "@types/jest": "^24.0.11",
        "@typescript-eslint/eslint-plugin": "^1.5.0",
        "@typescript-eslint/parser": "^1.5.0",
        "commitizen": "^3.0.7",
        "cz-conventional-changelog": "2.1.0",
        "eslint": "^5.15.3",
        "eslint-config-prettier": "^4.1.0",
        "eslint-config-standard": "^12.0.0",
        "eslint-plugin-import": ">=2.13.0",
        "eslint-plugin-jest": "^22.3.0",
        "eslint-plugin-node": ">=7.0.0",
        "eslint-plugin-promise": ">=4.0.0",
        "eslint-plugin-standard": ">=4.0.0",
        "husky": "^1.3.1",
        "jest": "^24.5.0",
        "lint-staged": "^8.1.5",
        "npm-watch": "^0.6.0",
        "prettier": "1.16.4",
        "semantic-release": "^15.13.3",
        "ts-jest": "^24.0.0",
        "typescript": "^3.3.4000"
    },
    "engines": {
        "node": ">=10"
    },
    "husky": {
        "hooks": {
            "commit-msg": "commitlint -E HUSKY_GIT_PARAMS",
            "pre-commit": "lint-staged"
        }
    },
    "lint-staged": {
        "{*,{src,docs}/**/*,__{tests,mocks}__/**/*}.{ts,tsx,js,jsx}": [
            "prettier --write",
            "eslint",
            "git add"
        ],
        "{*,{src,docs}/**/*,__{tests,mocks}__/**/*}.{json,md,yml}": [
            "prettier --write",
            "git add"
        ]
    },
    "config": {
        "commitizen": {
            "path": "./node_modules/cz-conventional-changelog"
        }
    },
    "commitlint": {
        "extends": [
            "@commitlint/config-conventional"
        ]
    },
    "dependencies": {
        "@carimus/node-disks": "^1.2.0"
    }
}<|MERGE_RESOLUTION|>--- conflicted
+++ resolved
@@ -18,9 +18,6 @@
         "release-ci": "echo 'unsafe-perm = true' > ./.npmrc && yarn run semantic-release && rm -rf ./.npmrc",
         "commit": "git-cz"
     },
-<<<<<<< HEAD
-    "repository": "https://github.com/Carimus/node-uploads",
-=======
     "watch": {
         "build": {
             "patterns": [
@@ -34,8 +31,7 @@
             ]
         }
     },
-    "repository": "https://bitbucket.org/Carimus/carimus-node-ts-package-template",
->>>>>>> 641e07a1
+    "repository": "https://github.com/Carimus/node-uploads",
     "author": "Carimus",
     "license": "MIT",
     "private": false,
